--- conflicted
+++ resolved
@@ -16,16 +16,14 @@
 # Base Classes
 class ASTNode(ABC):
     """Base class for all AST nodes."""
-<<<<<<< HEAD
+
     def __init__(self, location: Optional['SourceLocation'] = None):
         self.location = location
-    
-=======
+  
 
     location: Optional["SourceLocation"] = None
 
->>>>>>> f8ce9996
-    @abstractmethod
+      @abstractmethod
     def accept(self, visitor: "ASTVisitor") -> Any:
         """Accept a visitor."""
         pass
@@ -139,20 +137,19 @@
 @dataclass
 class TableName(ASTNode):
     """Table name (possibly qualified)."""
-<<<<<<< HEAD
+
     table: Identifier
     project: Optional[Identifier] = None
     dataset: Optional[Identifier] = None
     
     def accept(self, visitor: 'ASTVisitor') -> Any:
-=======
+
 
     table: Identifier
     project: Optional[Identifier] = None
     dataset: Optional[Identifier] = None
 
     def accept(self, visitor: "ASTVisitor") -> Any:
->>>>>>> f8ce9996
         return visitor.visit_table_name(self)
 
 
@@ -702,14 +699,11 @@
 
     name: Identifier
     query: Statement
-<<<<<<< HEAD
+
     columns: Optional[List[Identifier]] = None
     
     def accept(self, visitor: 'ASTVisitor') -> Any:
-=======
-
-    def accept(self, visitor: "ASTVisitor") -> Any:
->>>>>>> f8ce9996
+
         return visitor.visit_cte(self)
 
 
@@ -736,18 +730,16 @@
 
 class TableExpression(ASTNode):
     """Base class for table expressions."""
-<<<<<<< HEAD
+
     def __init__(self, alias: Optional[Identifier] = None, location: Optional['SourceLocation'] = None):
         super().__init__(location)
         self.alias = alias
     
     
-=======
+
 
     alias: Optional[Identifier] = None
 
-
->>>>>>> f8ce9996
 @dataclass
 class TableReference(TableExpression):
     """Simple table reference."""
@@ -909,17 +901,16 @@
     """WHEN clause in MERGE."""
 
     match_type: str  # 'MATCHED', 'NOT MATCHED', 'NOT MATCHED BY SOURCE', 'NOT MATCHED BY TARGET'
-<<<<<<< HEAD
+
     action: Union['MergeInsert', 'MergeUpdate', 'MergeDelete']
     condition: Optional[Expression] = None
     
     def accept(self, visitor: 'ASTVisitor') -> Any:
-=======
+
     condition: Optional[Expression] = None
     action: Union["MergeInsert", "MergeUpdate", "MergeDelete"]
 
     def accept(self, visitor: "ASTVisitor") -> Any:
->>>>>>> f8ce9996
         return visitor.visit_merge_when_clause(self)
 
 
@@ -1027,7 +1018,7 @@
 
     def visit_identifier(self, node: Identifier) -> Any:
         pass
-<<<<<<< HEAD
+
     
     def visit_unquoted_identifier(self, node: 'UnquotedIdentifier') -> Any:
         pass
@@ -1363,7 +1354,6 @@
     def visit_session_variable_expression(self, node: 'SessionVariableExpression') -> Any:
         pass
     
-    # Additional BigQuery-specific visitors
     def visit_table_sample_expression(self, node: 'TableSampleExpression') -> Any:
         pass
     
@@ -1415,7 +1405,7 @@
     def visit_drop_fields_expression(self, node: 'DropFieldsExpression') -> Any:
         pass
     
-=======
+
 
     def visit_path_expression(self, node: PathExpression) -> Any:
         pass
@@ -1424,12 +1414,11 @@
         pass
 
 
->>>>>>> f8ce9996
+
     def generic_visit(self, node: ASTNode) -> Any:
         """Default visit method."""
         pass
 
-<<<<<<< HEAD
 
 # Additional AST Node types to complete BigQuery support
 
@@ -1968,7 +1957,6 @@
     def accept(self, visitor: 'ASTVisitor') -> Any:
         return visitor.visit_drop_fields_expression(self)
 
-=======
     def is_scan(self, node: ASTNode) -> bool:
         return "Scan" in node.__class__.__name__
 
@@ -1977,5 +1965,4 @@
 
 
     def is_statement(self, node: ASTNode) -> bool:
-        return "Statement" in node.__class__.__name__ or "Stmt" in node.__class__.__name__
->>>>>>> f8ce9996
+        return "Statement" in node.__class__.__name__ or "Stmt" in node.__class__.__name__
--- conflicted
+++ resolved
@@ -247,6 +247,27 @@
     # Comment visitor
     @abstractmethod
     def visit_comment(self, node: "Comment") -> Any:
+        pass
+
+    # Additional statement visitors from main branch
+    @abstractmethod
+    def visit_case(self, node: "Case") -> Any:
+        pass
+
+    @abstractmethod
+    def visit_when_clause(self, node: "WhenClause") -> Any:
+        pass
+
+    @abstractmethod
+    def visit_insert(self, node: "Insert") -> Any:
+        pass
+
+    @abstractmethod
+    def visit_update(self, node: "Update") -> Any:
+        pass
+
+    @abstractmethod
+    def visit_create_table(self, node: "CreateTable") -> Any:
         pass
 
     # Specific comment style visitors
@@ -409,27 +430,6 @@
     def accept(self, visitor: "ASTVisitor") -> Any:
         return visitor.visit_literal(self)
 
-
-@dataclass
-class BinaryOp(Expression):
-    """Binary operation expression."""
-    left: Expression
-    operator: str
-    right: Expression
-
-    def accept(self, visitor: "ASTVisitor") -> Any:
-        return visitor.visit_binary_op(self)
-
-
-@dataclass
-class FunctionCall(Expression):
-    """Function call expression."""
-    function_name: str
-    arguments: List[Expression]
-
-    def accept(self, visitor: "ASTVisitor") -> Any:
-        return visitor.visit_function_call(self)
-
 @dataclass
 class StringLiteral(Literal):
     """String literal with BigQuery formatting options."""
@@ -583,7 +583,6 @@
 class Comment(ASTNode):
     """Comment node to preserve comments in AST."""
     text: str
-<<<<<<< HEAD
     style: str
     is_multiline: bool = False
 
@@ -595,7 +594,6 @@
         }.get(self.style, "visit_comment")
         return getattr(visitor, method)(self)
 
-
 @dataclass
 class HashComment(Comment):
     """Single-line comment using #."""
@@ -603,7 +601,6 @@
     def __init__(self, text: str):
         super().__init__(text=text, style="#", is_multiline=False)
 
-
 @dataclass
 class DashComment(Comment):
     """Single-line comment using --."""
@@ -611,7 +608,6 @@
     def __init__(self, text: str):
         super().__init__(text=text, style="--", is_multiline=False)
 
-
 @dataclass
 class BlockComment(Comment):
     """Block comment enclosed in /* */."""
@@ -623,13 +619,12 @@
 @dataclass
 class BinaryOp(Expression):
     """Binary operation."""
+    left: Expression
     operator: str
-    left: Expression
     right: Expression
 
     def accept(self, visitor: "ASTVisitor") -> Any:
         return visitor.visit_binary_op(self)
-
 
 @dataclass
 class UnaryOp(Expression):
@@ -640,7 +635,6 @@
     def accept(self, visitor: "ASTVisitor") -> Any:
         return visitor.visit_unary_op(self)
 
-
 @dataclass
 class FunctionCall(Expression):
     """Function call expression."""
@@ -650,7 +644,6 @@
     def accept(self, visitor: "ASTVisitor") -> Any:
         return visitor.visit_function_call(self)
 
-
 # Statement and Clause Types
 @dataclass
 class TableRef(ASTNode):
@@ -661,44 +654,24 @@
     def accept(self, visitor: "ASTVisitor") -> Any:
         return visitor.visit_table_ref(self)
 
-
 @dataclass
 class SelectColumn(ASTNode):
     """Column selected in a SELECT list."""
-=======
-    style: str  #
-
-# Simplified statement and expression nodes used by the SQLGlot parser
-@dataclass
-class SelectColumn(ASTNode):
-    """Column in a SELECT list."""
->>>>>>> a507a5ad
     expression: Expression
     alias: Optional[str] = None
 
     def accept(self, visitor: "ASTVisitor") -> Any:
-<<<<<<< HEAD
         return visitor.visit_select_column(self)
-=======
-        return visitor.generic_visit(self)
->>>>>>> a507a5ad
-
 
 @dataclass
 class WhereClause(ASTNode):
-<<<<<<< HEAD
     """WHERE clause."""
-=======
-    """WHERE clause wrapper."""
->>>>>>> a507a5ad
     condition: Expression
 
     def accept(self, visitor: "ASTVisitor") -> Any:
         return visitor.visit_where_clause(self)
 
-
-@dataclass
-<<<<<<< HEAD
+@dataclass
 class GroupByClause(ASTNode):
     """GROUP BY clause."""
     expressions: List[Expression] = field(default_factory=list)
@@ -706,7 +679,6 @@
     def accept(self, visitor: "ASTVisitor") -> Any:
         return visitor.visit_group_by_clause(self)
 
-
 @dataclass
 class HavingClause(ASTNode):
     """HAVING clause."""
@@ -714,7 +686,6 @@
 
     def accept(self, visitor: "ASTVisitor") -> Any:
         return visitor.visit_having_clause(self)
-
 
 @dataclass
 class OrderByItem(ASTNode):
@@ -725,7 +696,6 @@
     def accept(self, visitor: "ASTVisitor") -> Any:
         return visitor.visit_order_by_item(self)
 
-
 @dataclass
 class OrderByClause(ASTNode):
     """ORDER BY clause."""
@@ -733,7 +703,6 @@
 
     def accept(self, visitor: "ASTVisitor") -> Any:
         return visitor.visit_order_by_clause(self)
-
 
 @dataclass
 class LimitClause(ASTNode):
@@ -743,38 +712,22 @@
 
     def accept(self, visitor: "ASTVisitor") -> Any:
         return visitor.visit_limit_clause(self)
-=======
-class TableRef(ASTNode):
-    """Reference to a table with optional alias."""
-    table: TableName
-    alias: Optional[str] = None
-
-    def accept(self, visitor: "ASTVisitor") -> Any:
-        return visitor.visit_table_ref(self)
->>>>>>> a507a5ad
-
 
 @dataclass
 class Join(ASTNode):
-<<<<<<< HEAD
     """JOIN clause."""
-=======
-    """JOIN between two tables or subqueries."""
->>>>>>> a507a5ad
     join_type: JoinType
     table: TableRef
     condition: Optional[Expression] = None
 
     def accept(self, visitor: "ASTVisitor") -> Any:
         return visitor.visit_join(self)
-
 
 @dataclass
 class Select(Statement):
     """SELECT statement."""
     select_list: List[SelectColumn]
     from_clause: Optional[TableRef] = None
-<<<<<<< HEAD
     distinct: bool = False
     joins: List[Join] = field(default_factory=list)
     where_clause: Optional[WhereClause] = None
@@ -782,32 +735,20 @@
     having_clause: Optional[HavingClause] = None
     order_by_clause: Optional[OrderByClause] = None
     limit_clause: Optional[LimitClause] = None
-=======
-    where_clause: Optional[WhereClause] = None
-    joins: List[Join] = field(default_factory=list)
->>>>>>> a507a5ad
 
     def accept(self, visitor: "ASTVisitor") -> Any:
         return visitor.visit_select(self)
 
-
 @dataclass
 class Subquery(Expression):
-<<<<<<< HEAD
     """Subquery expression."""
     query: Select
-=======
-    """Subquery used as expression or table."""
-    select: Select
     alias: Optional[str] = None
->>>>>>> a507a5ad
 
     def accept(self, visitor: "ASTVisitor") -> Any:
         return visitor.visit_subquery(self)
 
-
-@dataclass
-<<<<<<< HEAD
+@dataclass
 class CTE(ASTNode):
     """Common table expression."""
     name: str
@@ -817,7 +758,6 @@
     def accept(self, visitor: "ASTVisitor") -> Any:
         return visitor.visit_cte(self)
 
-
 @dataclass
 class WithClause(ASTNode):
     """WITH clause containing CTEs."""
@@ -825,7 +765,6 @@
 
     def accept(self, visitor: "ASTVisitor") -> Any:
         return visitor.visit_with_clause(self)
-
 
 @dataclass
 class MergeInsert(ASTNode):
@@ -836,7 +775,6 @@
     def accept(self, visitor: "ASTVisitor") -> Any:
         return visitor.visit_merge_insert(self)
 
-
 @dataclass
 class MergeUpdate(ASTNode):
     """UPDATE action in MERGE statement."""
@@ -845,14 +783,12 @@
     def accept(self, visitor: "ASTVisitor") -> Any:
         return visitor.visit_merge_update(self)
 
-
 @dataclass
 class MergeDelete(ASTNode):
     """DELETE action in MERGE statement."""
 
     def accept(self, visitor: "ASTVisitor") -> Any:
         return visitor.visit_merge_delete(self)
-
 
 @dataclass
 class MergeAction(ASTNode):
@@ -862,7 +798,6 @@
 
     def accept(self, visitor: "ASTVisitor") -> Any:
         return visitor.visit_merge_action(self)
-
 
 @dataclass
 class Merge(Statement):
@@ -875,7 +810,6 @@
     def accept(self, visitor: "ASTVisitor") -> Any:
         return visitor.visit_merge(self)
 
-
 @dataclass
 class WindowSpecification(ASTNode):
     """Window specification for window functions."""
@@ -884,7 +818,6 @@
 
     def accept(self, visitor: "ASTVisitor") -> Any:
         return visitor.visit_window_specification(self)
-
 
 @dataclass
 class WindowFunction(Expression):
@@ -895,23 +828,25 @@
 
     def accept(self, visitor: "ASTVisitor") -> Any:
         return visitor.visit_window_function(self)
-=======
+
+# Additional Statement Types from main branch
+@dataclass
 class WhenClause(ASTNode):
+    """WHEN clause in CASE expression."""
     condition: Expression
     result: Expression
 
     def accept(self, visitor: "ASTVisitor") -> Any:
-        return visitor.generic_visit(self)
-
+        return visitor.visit_when_clause(self)
 
 @dataclass
 class Case(Expression):
+    """CASE expression."""
     whens: List[WhenClause]
     else_result: Optional[Expression] = None
 
     def accept(self, visitor: "ASTVisitor") -> Any:
         return visitor.visit_case(self)
-
 
 @dataclass
 class Insert(Statement):
@@ -922,8 +857,7 @@
     query: Optional[Select] = None
 
     def accept(self, visitor: "ASTVisitor") -> Any:
-        return visitor.generic_visit(self)
-
+        return visitor.visit_insert(self)
 
 @dataclass
 class Update(Statement):
@@ -933,8 +867,7 @@
     where: Optional[WhereClause] = None
 
     def accept(self, visitor: "ASTVisitor") -> Any:
-        return visitor.generic_visit(self)
-
+        return visitor.visit_update(self)
 
 @dataclass
 class CreateTable(Statement):
@@ -942,5 +875,4 @@
     table: TableName
 
     def accept(self, visitor: "ASTVisitor") -> Any:
-        return visitor.generic_visit(self)
->>>>>>> a507a5ad
+        return visitor.visit_create_table(self)
--- conflicted
+++ resolved
@@ -224,52 +224,30 @@
         parent_node = self.parent.node
         if self.field is None:
             raise ValueError("Field name cannot be None when inserting before a node in a list")
-<<<<<<< HEAD
-        insert_index = self.index
-        getattr(parent_node, self.field).insert(insert_index, new_node)
-
-        # Update indices of existing cached children using the original index
-=======
-        # Store original index before modifying
+        
+        # Store original index before insertion
         insertion_index = self.index
-
         getattr(parent_node, self.field).insert(insertion_index, new_node)
 
-        # Update sibling indices using the stored index while skipping self
->>>>>>> fcd8cb8b
+        # Update indices of existing cached children (skip self to avoid double update)
         if self.parent._children:
             for child in self.parent._children:
                 if (
                     child is not self
                     and child.field == self.field
                     and child.index is not None
-<<<<<<< HEAD
-                    and child.index >= insert_index
-                ):
-                    child.index += 1
-
-        # Update this path's index to reflect the insertion
-        self.index = insert_index + 1
-
-        # Clear parent's cache as structure changed
-        self.parent._children = None
-
-        # Return path for newly inserted node
-        return NodePath(new_node, self.parent, self.field, insert_index, self.scope)
-=======
                     and child.index >= insertion_index
                 ):
                     child.index += 1
 
-        # Update this node's index
+        # Update this node's index to reflect the insertion
         self.index = insertion_index + 1
 
-        # Clear parent's cache
+        # Clear parent's cache as structure changed
         self.parent._children = None
 
-        # Return path for new node with original insertion index
+        # Return path for newly inserted node
         return NodePath(new_node, self.parent, self.field, insertion_index, self.scope)
->>>>>>> fcd8cb8b
 
     def insert_after(self, new_node: ASTNode) -> "NodePath":
         """Insert a node after this one in parent list."""

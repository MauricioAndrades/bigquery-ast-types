"""
BigQuery SQL AST Builder Functions

Provides a fluent API for constructing BigQuery SQL AST nodes,
inspired by ast-types builders pattern.

Author: Little Bow Wow 🐕
Date: 2025-07-31
"""

# TODO: Add `from __future__ import annotations` for cleaner type hints (see issue #2)
from typing import Any, List, Optional, Union, Dict
from dataclasses import dataclass, field

# Import types from types module instead of redefining them
from .types import (
    ASTNode,
    Identifier, 
    Literal,
    BinaryOp,
    UnaryOp,
    FunctionCall,
    Cast,
    Case,
    WindowFunction,
    ArrayLiteral as Array,
    StructLiteral as Struct,
    Star,
    SelectColumn,
    TableRef,
    OrderByClause,
    OrderByItem,
    Expression,
    WhenClause
)

class ValidationError(Exception):
    """Custom exception for builder validation errors in BigQuery AST."""
    pass


<<<<<<< HEAD
# Base AST Node Types
@dataclass
class ASTNode:
    """Base class for all AST nodes."""
    _type: str = field(init=False)

    def __post_init__(self):
        self._type = self.__class__.__name__


# Expression Nodes

@dataclass
class Expression(ASTNode):
    """Base class for all expression nodes."""
    pass


@dataclass
class Identifier(Expression):
    """Column or table identifier."""
    name: str
    table: Optional[str] = None

    def __post_init__(self):
        super().__post_init__()

    def __str__(self):
        if self.table:
            return f"{self.table}.{self.name}"
        return self.name


@dataclass
class Literal(Expression):
    """Literal value."""
    value: Any
    datatype: str  # 'string', 'number', 'boolean', 'null', 'date', 'timestamp'

    def __str__(self):
        if self.datatype == 'null':
            return 'NULL'
        elif self.datatype == 'boolean':
            return 'TRUE' if self.value else 'FALSE'
        elif self.datatype == 'string':
            return f"'{self.value}'"
        elif self.datatype == 'date':
            return f"DATE '{self.value}'"
        elif self.datatype == 'timestamp':
            return f"TIMESTAMP '{self.value}'"
        return str(self.value)


@dataclass
class BinaryOp(Expression):
    """Binary operation."""
    operator: str
    left: 'Expression'
    right: 'Expression'

    def __str__(self):
        return f"({self.left} {self.operator} {self.right})"


@dataclass
class UnaryOp(Expression):
    """Unary operation."""
    operator: str
    operand: 'Expression'

    def __str__(self):
        return f"{self.operator} {self.operand}"


@dataclass
class FunctionCall(Expression):
    """Function call."""
    name: str
    args: List['Expression']

    def __str__(self):
        args_str = ', '.join(str(arg) for arg in self.args)
        return f"{self.name}({args_str})"


@dataclass
class Cast(Expression):
    """CAST expression."""
    expr: 'Expression'
    target_type: str
    safe: bool = False

    def __str__(self):
        func = "SAFE_CAST" if self.safe else "CAST"
        return f"{func}({self.expr} AS {self.target_type})"


@dataclass
class Case(Expression):
    """CASE expression."""
    when_clauses: List['WhenClause']
    else_clause: Optional['Expression'] = None

    def __str__(self):
        clauses = '\n  '.join(str(w) for w in self.when_clauses)
        result = f"CASE\n  {clauses}"
        if self.else_clause:
            result += f"\n  ELSE {self.else_clause}"
        result += "\n  END"
        return result


@dataclass
class WhenClause(ASTNode):
    """WHEN clause in CASE."""
    condition: 'Expression'
    result: 'Expression'

    def __str__(self):
        return f"WHEN {self.condition} THEN {self.result}"


@dataclass
class WindowFunction(Expression):
    """Window function."""
    name: str
    args: List['Expression']
    partition_by: List['Expression'] = field(default_factory=list)
    order_by: List['OrderByClause'] = field(default_factory=list)

    def __str__(self):
        args_str = ', '.join(str(arg) for arg in self.args)
        result = f"{self.name}({args_str}) OVER ("
        parts = []
        if self.partition_by:
            partition_str = ', '.join(str(e) for e in self.partition_by)
            parts.append(f"PARTITION BY {partition_str}")
        if self.order_by:
            order_str = ', '.join(str(o) for o in self.order_by)
            parts.append(f"ORDER BY {order_str}")
        result += ' '.join(parts) + ")"
        return result


@dataclass
class OrderByClause(ASTNode):
    """ORDER BY clause element."""
    expr: 'Expression'
    direction: str = 'ASC'  # 'ASC' or 'DESC'

    def __str__(self):
        return f"{self.expr} {self.direction}"


@dataclass
class Array(Expression):
    """Array literal."""
    elements: List['Expression']

    def __str__(self):
        elements_str = ', '.join(str(e) for e in self.elements)
        return f"[{elements_str}]"


@dataclass
class Struct(Expression):
    """STRUCT literal."""
    fields: List[tuple[str, 'Expression']]

    def __str__(self):
        fields_str = ', '.join(f"{expr} AS {name}" for name, expr in self.fields)
        return f"STRUCT({fields_str})"


@dataclass
class Star(Expression):
    """SELECT * expression."""
    except_columns: List[str] = field(default_factory=list)

    def __str__(self):
        if self.except_columns:
            except_str = ', '.join(self.except_columns)
            return f"* EXCEPT ({except_str})"
        return "*"


# Statement Nodes
@dataclass
class SelectColumn(ASTNode):
    """Single column in SELECT."""
    expr: 'Expression'
    alias: Optional[str] = None

    def __str__(self):
        if self.alias and str(self.expr) != self.alias:
            return f"{self.expr} AS {self.alias}"
        return str(self.expr)


@dataclass
class TableRef(ASTNode):
    """Table reference."""
    name: str
    alias: Optional[str] = None

    def __str__(self):
        if self.alias:
            return f"{self.name} AS {self.alias}"
        return self.name


@dataclass
class Join(ASTNode):
    """JOIN clause."""
    join_type: str  # 'INNER', 'LEFT', 'RIGHT', 'FULL OUTER'
    table: TableRef
    condition: 'Expression'

    def __str__(self):
        return f"{self.join_type} JOIN {self.table} ON {self.condition}"


@dataclass
class Select(ASTNode):
    """SELECT statement."""
    columns: List[SelectColumn]
    from_clause: List[Union[TableRef, 'Select']]
    joins: List[Join] = field(default_factory=list)
    where: Optional['Expression'] = None
    group_by: List['Expression'] = field(default_factory=list)
    order_by: List[OrderByClause] = field(default_factory=list)
    limit: Optional[int] = None

    def __str__(self):
        # Complex formatting logic would go here
        return "SELECT ..."


@dataclass
class CTE(ASTNode):
    """Common Table Expression."""
    name: str
    query: Select

    def __str__(self):
        return f"{self.name} AS (\n{self.query}\n)"


@dataclass
class WithClause(ASTNode):
    """WITH clause containing CTEs."""
    ctes: List[CTE]

    def __str__(self):
        cte_strs = ',\n'.join(str(cte) for cte in self.ctes)
        return f"WITH\n{cte_strs}"


@dataclass
class Merge(ASTNode):
    """MERGE statement."""
    target_table: str
    source: Union[Select, str]
    on_condition: 'Expression'
    when_matched: List['MergeAction'] = field(default_factory=list)
    when_not_matched: List['MergeAction'] = field(default_factory=list)
    when_not_matched_by_source: List['MergeAction'] = field(default_factory=list)


@dataclass
class MergeAction(ASTNode):
    """Action in MERGE statement."""
    action_type: str  # 'INSERT', 'UPDATE', 'DELETE'
    condition: Optional[Expression] = None
    values: Optional[Dict[str, Expression]] = None
=======
# Tuple of expression types for isinstance checks
ExpressionTypes = (
    Identifier,
    Literal,
    BinaryOp,
    UnaryOp,
    FunctionCall,
    Cast,
    Case,
    WindowFunction,
    Array,
    Struct,
    Star,
)
>>>>>>> 5038166c


# Builder Functions - The fluent API
class Builders:
    """Builder functions for creating AST nodes."""

    # Identifiers
    @staticmethod
    def col(name: str, table: Optional[str] = None) -> Identifier:
        """Create a column reference."""
        if name is None:
            raise ValidationError("Column name cannot be None")
        if not name or not str(name).strip():
            raise ValidationError("Column name cannot be empty")
        return Identifier(name, table)

    @staticmethod
    def id(name: str) -> Identifier:
        """Alias for col()."""
        return Identifier(name)

    # Literals
    @staticmethod
    def lit(value: Any) -> Literal:
        """Create a literal value."""
        # Import specific literal types
        from .types import (
            StringLiteral,
            IntegerLiteral,
            FloatLiteral,
            BooleanLiteral,
            NullLiteral
        )
        
        # TODO: Support additional literal types like BYTES, DATE, TIMESTAMP (see issue #3)
        if value is None:
            return NullLiteral()
        if isinstance(value, bool):
            return BooleanLiteral(value)
        elif isinstance(value, str):
            # Validate string size (1MB limit)
            if len(value) > 1048576:  # 1MB = 1048576 bytes
                raise ValidationError("String literal exceeds 1MB limit")
            return StringLiteral(value)
        elif isinstance(value, int):
            # Validate INT64 range
            if value < -9223372036854775808 or value > 9223372036854775807:
                raise ValidationError(f"Integer {value} out of INT64 range")
            return IntegerLiteral(value)
        elif isinstance(value, float):
            return FloatLiteral(value)
        else:
            raise TypeError(f"Unsupported literal type: {type(value)}")

    @staticmethod
    def null() -> Literal:
        """Create a NULL literal."""
        from .types import NullLiteral
        return NullLiteral()

    @staticmethod
    def true() -> Literal:
        """Create a TRUE literal."""
        from .types import BooleanLiteral
        return BooleanLiteral(True)

    @staticmethod
    def false() -> Literal:
        """Create a FALSE literal."""
        from .types import BooleanLiteral
        return BooleanLiteral(False)

    @staticmethod
    def date(value: str) -> Literal:
        """Create a DATE literal."""
        # Validate date format YYYY-MM-DD without regex
        if not isinstance(value, str) or len(value) != 10:
            raise ValidationError(f"Invalid date format: {value}, expected YYYY-MM-DD")

        parts = value.split('-')
        if len(parts) != 3:
            raise ValidationError(f"Invalid date format: {value}, expected YYYY-MM-DD")

        year, month, day = parts
        if not (len(year) == 4 and year.isdigit() and
                len(month) == 2 and month.isdigit() and
                len(day) == 2 and day.isdigit()):
            raise ValidationError(f"Invalid date format: {value}, expected YYYY-MM-DD")

        # Basic range validation
        y, m, d = int(year), int(month), int(day)
        if not (1 <= m <= 12 and 1 <= d <= 31):
            raise ValidationError(f"Invalid date values: {value}")

        from .types import DateLiteral
        return DateLiteral(value)

    @staticmethod
    def timestamp(value: str) -> Literal:
        """Create a TIMESTAMP literal."""
        # Validate timestamp format without regex
        if not isinstance(value, str) or len(value) < 19:
            raise ValidationError(f"Invalid timestamp format: {value}")

        # Check date part (YYYY-MM-DD)
        date_part = value[:10]
        if len(date_part) != 10 or date_part[4] != '-' or date_part[7] != '-':
            raise ValidationError(f"Invalid timestamp format: {value}")

        # Check separator (T or space)
        if len(value) > 10 and value[10] not in ['T', ' ']:
            raise ValidationError(f"Invalid timestamp format: {value}")

        # Check time part (HH:MM:SS)
        time_part = value[11:19]
        if len(time_part) != 8 or time_part[2] != ':' or time_part[5] != ':':
            raise ValidationError(f"Invalid timestamp format: {value}")

        # Validate digits
        try:
            year = int(value[0:4])
            month = int(value[5:7])
            day = int(value[8:10])
            hour = int(value[11:13])
            minute = int(value[14:16])
            second = int(value[17:19])

            if not (1 <= month <= 12 and 1 <= day <= 31 and
                    0 <= hour <= 23 and 0 <= minute <= 59 and 0 <= second <= 59):
                raise ValidationError(f"Invalid timestamp values: {value}")
        except ValueError:
            raise ValidationError(f"Invalid timestamp format: {value}")

        from .types import TimestampLiteral
        return TimestampLiteral(value)

    # Binary Operations
    @staticmethod
    def eq(left: Expression, right: Expression) -> BinaryOp:
        """Equality comparison."""
        if not isinstance(left, Expression) or not isinstance(right, Expression):
            raise TypeError("Both operands must be Expression instances")
        return BinaryOp(left, '=', right)

    @staticmethod
    def neq(left: Expression, right: Expression) -> BinaryOp:
        """Inequality comparison."""
        if not isinstance(left, Expression) or not isinstance(right, Expression):
            raise TypeError("Both operands must be Expression instances")
        return BinaryOp(left, '!=', right)

    @staticmethod
    def lt(left: Expression, right: Expression) -> BinaryOp:
        """Less than comparison."""
        if not isinstance(left, Expression) or not isinstance(right, Expression):
            raise TypeError("Both operands must be Expression instances")
        return BinaryOp(left, '<', right)

    @staticmethod
    def lte(left: Expression, right: Expression) -> BinaryOp:
        """Less than or equal comparison."""
        if not isinstance(left, Expression) or not isinstance(right, Expression):
            raise TypeError("Both operands must be Expression instances")
        return BinaryOp(left, '<=', right)

    @staticmethod
    def gt(left: Expression, right: Expression) -> BinaryOp:
        """Greater than comparison."""
        if not isinstance(left, Expression) or not isinstance(right, Expression):
            raise TypeError("Both operands must be Expression instances")
        return BinaryOp(left, '>', right)

    @staticmethod
    def gte(left: Expression, right: Expression) -> BinaryOp:
        """Greater than or equal comparison."""
        if not isinstance(left, Expression) or not isinstance(right, Expression):
            raise TypeError("Both operands must be Expression instances")
        return BinaryOp(left, '>=', right)

    @staticmethod
    def and_(*conditions: Expression) -> Expression:
        """AND multiple conditions."""
        if not conditions:
            return Builders.true()
        if len(conditions) == 1:
            return conditions[0]
        result = conditions[0]
        for cond in conditions[1:]:
            result = BinaryOp(result, 'AND', cond)
        return result

    @staticmethod
    def or_(*conditions: Expression) -> Expression:
        """OR multiple conditions."""
        if not conditions:
            return Builders.false()
        if len(conditions) == 1:
            return conditions[0]
        result = conditions[0]
        for cond in conditions[1:]:
            result = BinaryOp(result, 'OR', cond)
        return result

    # Unary Operations
    @staticmethod
    def not_(expr: Expression) -> UnaryOp:
        """NOT operation."""
        return UnaryOp('NOT', expr)

    @staticmethod
    def is_null(expr: Expression) -> UnaryOp:
        """IS NULL check."""
        return UnaryOp('IS NULL', expr)

    @staticmethod
    def is_not_null(expr: Expression) -> UnaryOp:
        """IS NOT NULL check."""
        return UnaryOp('IS NOT NULL', expr)

    @staticmethod
    def is_(expr: Expression, value: Expression) -> BinaryOp:
        """IS comparison (for TRUE/FALSE/NULL)."""
        return BinaryOp(expr, 'IS', value)

    @staticmethod
    def is_not(expr: Expression, value: Expression) -> BinaryOp:
        """IS NOT comparison."""
        return BinaryOp(expr, 'IS NOT', value)

    # Functions
    @staticmethod
    def func(name: str, *args: Expression) -> FunctionCall:
        """Generic function call."""
        if not name or not str(name).strip():
            raise ValidationError("Function name cannot be empty")
        # Validate args are proper expressions
        for arg in args:
            if arg is not None and not isinstance(arg, Expression):
                raise TypeError(f"All function arguments must be Expression instances, got {type(arg)}")
        return FunctionCall(function_name=name, arguments=list(args))

    @staticmethod
    def coalesce(*args: Expression) -> FunctionCall:
        """COALESCE function."""
        return FunctionCall(function_name='COALESCE', arguments=list(args))

    @staticmethod
    def nullif(expr: Expression, value: Expression) -> FunctionCall:
        """NULLIF function."""
        return FunctionCall('NULLIF', [expr, value])

    @staticmethod
    def trim(expr: Expression) -> FunctionCall:
        """TRIM function."""
        return FunctionCall('TRIM', [expr])

    @staticmethod
    def concat(*args: Expression) -> FunctionCall:
        """CONCAT function."""
        return FunctionCall('CONCAT', list(args))

    @staticmethod
    def current_timestamp() -> FunctionCall:
        """CURRENT_TIMESTAMP function."""
        return FunctionCall('CURRENT_TIMESTAMP', [])

    @staticmethod
    def timestamp_func(expr: Expression, timezone: Optional[Expression] = None) -> FunctionCall:
        """TIMESTAMP function (converts expression to timestamp)."""
        args = [expr]
        if timezone:
            args.append(timezone)
        return FunctionCall('TIMESTAMP', args)

    # Casting
    @staticmethod
    def cast(expr: Expression, target_type: str) -> Cast:
        """CAST expression."""
        # Validate target type
        valid_types = {
            'STRING', 'INT64', 'FLOAT64', 'NUMERIC', 'BIGNUMERIC', 
            'BOOL', 'DATE', 'DATETIME', 'TIME', 'TIMESTAMP',
            'BYTES', 'ARRAY', 'STRUCT', 'JSON'
        }
        if target_type.upper() not in valid_types:
            raise ValidationError(f"Invalid data type: {target_type}")
        return Cast(expr, target_type, safe=False)

    @staticmethod
    def safe_cast(expr: Expression, target_type: str) -> Cast:
        """SAFE_CAST expression."""
        # Validate target type
        valid_types = {
            'STRING', 'INT64', 'FLOAT64', 'NUMERIC', 'BIGNUMERIC', 
            'BOOL', 'DATE', 'DATETIME', 'TIME', 'TIMESTAMP',
            'BYTES', 'ARRAY', 'STRUCT', 'JSON'
        }
        if target_type.upper() not in valid_types:
            raise ValidationError(f"Invalid data type: {target_type}")
        return Cast(expr, target_type, safe=True)

    # CASE expressions
    @staticmethod
    def case(*when_clauses, else_: Optional[Expression] = None) -> Case:
        """CASE expression."""
        return Case(list(when_clauses), else_)

    @staticmethod
    def when(condition: Expression, result: Expression) -> WhenClause:
        """WHEN clause for CASE."""
        return WhenClause(condition, result)

    # Window functions
    @staticmethod
    def row_number() -> WindowFunction:
        """ROW_NUMBER window function."""
        return WindowFunction('ROW_NUMBER', [])

    @staticmethod
    def rank() -> WindowFunction:
        """RANK window function."""
        return WindowFunction('RANK', [])

    # Arrays and Structs
    @staticmethod
    def array(*elements: Expression) -> Array:
        """Array literal."""
        return Array(list(elements))

    @staticmethod
    def struct(**fields: Expression) -> Struct:
        """STRUCT literal."""
        return Struct([(name, expr) for name, expr in fields.items()])

    # SELECT components
    @staticmethod
    def star(except_columns: Optional[List[str]] = None) -> Star:
        """SELECT * or * EXCEPT(...)."""
        return Star(except_columns or [])

    @staticmethod
    def select_col(expr: Expression, alias: Optional[str] = None) -> SelectColumn:
        """Column in SELECT clause."""
        return SelectColumn(expr, alias)

    @staticmethod
    def table(name: str, alias: Optional[str] = None) -> TableRef:
        """Table reference."""
        return TableRef(name, alias)

    # Complex helpers
    @staticmethod
    def null_safe_eq(left: Expression, right: Expression) -> Expression:
        """Null-safe equality: (A = B OR (A IS NULL AND B IS NULL))."""
        return Builders.or_(
            Builders.eq(left, right),
            Builders.and_(
                Builders.is_null(left),
                Builders.is_null(right)
            )
        )


# Export builder instance
b = Builders()<|MERGE_RESOLUTION|>--- conflicted
+++ resolved
@@ -15,6 +15,7 @@
 # Import types from types module instead of redefining them
 from .types import (
     ASTNode,
+    Expression,
     Identifier, 
     Literal,
     BinaryOp,
@@ -30,307 +31,19 @@
     TableRef,
     OrderByClause,
     OrderByItem,
-    Expression,
-    WhenClause
+    WhenClause,
+    StringLiteral,
+    IntegerLiteral,
+    FloatLiteral,
+    BooleanLiteral,
+    NullLiteral,
+    DateLiteral,
+    TimestampLiteral
 )
 
 class ValidationError(Exception):
     """Custom exception for builder validation errors in BigQuery AST."""
     pass
-
-
-<<<<<<< HEAD
-# Base AST Node Types
-@dataclass
-class ASTNode:
-    """Base class for all AST nodes."""
-    _type: str = field(init=False)
-
-    def __post_init__(self):
-        self._type = self.__class__.__name__
-
-
-# Expression Nodes
-
-@dataclass
-class Expression(ASTNode):
-    """Base class for all expression nodes."""
-    pass
-
-
-@dataclass
-class Identifier(Expression):
-    """Column or table identifier."""
-    name: str
-    table: Optional[str] = None
-
-    def __post_init__(self):
-        super().__post_init__()
-
-    def __str__(self):
-        if self.table:
-            return f"{self.table}.{self.name}"
-        return self.name
-
-
-@dataclass
-class Literal(Expression):
-    """Literal value."""
-    value: Any
-    datatype: str  # 'string', 'number', 'boolean', 'null', 'date', 'timestamp'
-
-    def __str__(self):
-        if self.datatype == 'null':
-            return 'NULL'
-        elif self.datatype == 'boolean':
-            return 'TRUE' if self.value else 'FALSE'
-        elif self.datatype == 'string':
-            return f"'{self.value}'"
-        elif self.datatype == 'date':
-            return f"DATE '{self.value}'"
-        elif self.datatype == 'timestamp':
-            return f"TIMESTAMP '{self.value}'"
-        return str(self.value)
-
-
-@dataclass
-class BinaryOp(Expression):
-    """Binary operation."""
-    operator: str
-    left: 'Expression'
-    right: 'Expression'
-
-    def __str__(self):
-        return f"({self.left} {self.operator} {self.right})"
-
-
-@dataclass
-class UnaryOp(Expression):
-    """Unary operation."""
-    operator: str
-    operand: 'Expression'
-
-    def __str__(self):
-        return f"{self.operator} {self.operand}"
-
-
-@dataclass
-class FunctionCall(Expression):
-    """Function call."""
-    name: str
-    args: List['Expression']
-
-    def __str__(self):
-        args_str = ', '.join(str(arg) for arg in self.args)
-        return f"{self.name}({args_str})"
-
-
-@dataclass
-class Cast(Expression):
-    """CAST expression."""
-    expr: 'Expression'
-    target_type: str
-    safe: bool = False
-
-    def __str__(self):
-        func = "SAFE_CAST" if self.safe else "CAST"
-        return f"{func}({self.expr} AS {self.target_type})"
-
-
-@dataclass
-class Case(Expression):
-    """CASE expression."""
-    when_clauses: List['WhenClause']
-    else_clause: Optional['Expression'] = None
-
-    def __str__(self):
-        clauses = '\n  '.join(str(w) for w in self.when_clauses)
-        result = f"CASE\n  {clauses}"
-        if self.else_clause:
-            result += f"\n  ELSE {self.else_clause}"
-        result += "\n  END"
-        return result
-
-
-@dataclass
-class WhenClause(ASTNode):
-    """WHEN clause in CASE."""
-    condition: 'Expression'
-    result: 'Expression'
-
-    def __str__(self):
-        return f"WHEN {self.condition} THEN {self.result}"
-
-
-@dataclass
-class WindowFunction(Expression):
-    """Window function."""
-    name: str
-    args: List['Expression']
-    partition_by: List['Expression'] = field(default_factory=list)
-    order_by: List['OrderByClause'] = field(default_factory=list)
-
-    def __str__(self):
-        args_str = ', '.join(str(arg) for arg in self.args)
-        result = f"{self.name}({args_str}) OVER ("
-        parts = []
-        if self.partition_by:
-            partition_str = ', '.join(str(e) for e in self.partition_by)
-            parts.append(f"PARTITION BY {partition_str}")
-        if self.order_by:
-            order_str = ', '.join(str(o) for o in self.order_by)
-            parts.append(f"ORDER BY {order_str}")
-        result += ' '.join(parts) + ")"
-        return result
-
-
-@dataclass
-class OrderByClause(ASTNode):
-    """ORDER BY clause element."""
-    expr: 'Expression'
-    direction: str = 'ASC'  # 'ASC' or 'DESC'
-
-    def __str__(self):
-        return f"{self.expr} {self.direction}"
-
-
-@dataclass
-class Array(Expression):
-    """Array literal."""
-    elements: List['Expression']
-
-    def __str__(self):
-        elements_str = ', '.join(str(e) for e in self.elements)
-        return f"[{elements_str}]"
-
-
-@dataclass
-class Struct(Expression):
-    """STRUCT literal."""
-    fields: List[tuple[str, 'Expression']]
-
-    def __str__(self):
-        fields_str = ', '.join(f"{expr} AS {name}" for name, expr in self.fields)
-        return f"STRUCT({fields_str})"
-
-
-@dataclass
-class Star(Expression):
-    """SELECT * expression."""
-    except_columns: List[str] = field(default_factory=list)
-
-    def __str__(self):
-        if self.except_columns:
-            except_str = ', '.join(self.except_columns)
-            return f"* EXCEPT ({except_str})"
-        return "*"
-
-
-# Statement Nodes
-@dataclass
-class SelectColumn(ASTNode):
-    """Single column in SELECT."""
-    expr: 'Expression'
-    alias: Optional[str] = None
-
-    def __str__(self):
-        if self.alias and str(self.expr) != self.alias:
-            return f"{self.expr} AS {self.alias}"
-        return str(self.expr)
-
-
-@dataclass
-class TableRef(ASTNode):
-    """Table reference."""
-    name: str
-    alias: Optional[str] = None
-
-    def __str__(self):
-        if self.alias:
-            return f"{self.name} AS {self.alias}"
-        return self.name
-
-
-@dataclass
-class Join(ASTNode):
-    """JOIN clause."""
-    join_type: str  # 'INNER', 'LEFT', 'RIGHT', 'FULL OUTER'
-    table: TableRef
-    condition: 'Expression'
-
-    def __str__(self):
-        return f"{self.join_type} JOIN {self.table} ON {self.condition}"
-
-
-@dataclass
-class Select(ASTNode):
-    """SELECT statement."""
-    columns: List[SelectColumn]
-    from_clause: List[Union[TableRef, 'Select']]
-    joins: List[Join] = field(default_factory=list)
-    where: Optional['Expression'] = None
-    group_by: List['Expression'] = field(default_factory=list)
-    order_by: List[OrderByClause] = field(default_factory=list)
-    limit: Optional[int] = None
-
-    def __str__(self):
-        # Complex formatting logic would go here
-        return "SELECT ..."
-
-
-@dataclass
-class CTE(ASTNode):
-    """Common Table Expression."""
-    name: str
-    query: Select
-
-    def __str__(self):
-        return f"{self.name} AS (\n{self.query}\n)"
-
-
-@dataclass
-class WithClause(ASTNode):
-    """WITH clause containing CTEs."""
-    ctes: List[CTE]
-
-    def __str__(self):
-        cte_strs = ',\n'.join(str(cte) for cte in self.ctes)
-        return f"WITH\n{cte_strs}"
-
-
-@dataclass
-class Merge(ASTNode):
-    """MERGE statement."""
-    target_table: str
-    source: Union[Select, str]
-    on_condition: 'Expression'
-    when_matched: List['MergeAction'] = field(default_factory=list)
-    when_not_matched: List['MergeAction'] = field(default_factory=list)
-    when_not_matched_by_source: List['MergeAction'] = field(default_factory=list)
-
-
-@dataclass
-class MergeAction(ASTNode):
-    """Action in MERGE statement."""
-    action_type: str  # 'INSERT', 'UPDATE', 'DELETE'
-    condition: Optional[Expression] = None
-    values: Optional[Dict[str, Expression]] = None
-=======
-# Tuple of expression types for isinstance checks
-ExpressionTypes = (
-    Identifier,
-    Literal,
-    BinaryOp,
-    UnaryOp,
-    FunctionCall,
-    Cast,
-    Case,
-    WindowFunction,
-    Array,
-    Struct,
-    Star,
-)
->>>>>>> 5038166c
 
 
 # Builder Functions - The fluent API
@@ -356,15 +69,6 @@
     @staticmethod
     def lit(value: Any) -> Literal:
         """Create a literal value."""
-        # Import specific literal types
-        from .types import (
-            StringLiteral,
-            IntegerLiteral,
-            FloatLiteral,
-            BooleanLiteral,
-            NullLiteral
-        )
-        
         # TODO: Support additional literal types like BYTES, DATE, TIMESTAMP (see issue #3)
         if value is None:
             return NullLiteral()
@@ -388,19 +92,16 @@
     @staticmethod
     def null() -> Literal:
         """Create a NULL literal."""
-        from .types import NullLiteral
         return NullLiteral()
 
     @staticmethod
     def true() -> Literal:
         """Create a TRUE literal."""
-        from .types import BooleanLiteral
         return BooleanLiteral(True)
 
     @staticmethod
     def false() -> Literal:
         """Create a FALSE literal."""
-        from .types import BooleanLiteral
         return BooleanLiteral(False)
 
     @staticmethod
@@ -425,7 +126,6 @@
         if not (1 <= m <= 12 and 1 <= d <= 31):
             raise ValidationError(f"Invalid date values: {value}")
 
-        from .types import DateLiteral
         return DateLiteral(value)
 
     @staticmethod
@@ -464,7 +164,6 @@
         except ValueError:
             raise ValidationError(f"Invalid timestamp format: {value}")
 
-        from .types import TimestampLiteral
         return TimestampLiteral(value)
 
     # Binary Operations
@@ -580,22 +279,22 @@
     @staticmethod
     def nullif(expr: Expression, value: Expression) -> FunctionCall:
         """NULLIF function."""
-        return FunctionCall('NULLIF', [expr, value])
+        return FunctionCall(function_name='NULLIF', arguments=[expr, value])
 
     @staticmethod
     def trim(expr: Expression) -> FunctionCall:
         """TRIM function."""
-        return FunctionCall('TRIM', [expr])
+        return FunctionCall(function_name='TRIM', arguments=[expr])
 
     @staticmethod
     def concat(*args: Expression) -> FunctionCall:
         """CONCAT function."""
-        return FunctionCall('CONCAT', list(args))
+        return FunctionCall(function_name='CONCAT', arguments=list(args))
 
     @staticmethod
     def current_timestamp() -> FunctionCall:
         """CURRENT_TIMESTAMP function."""
-        return FunctionCall('CURRENT_TIMESTAMP', [])
+        return FunctionCall(function_name='CURRENT_TIMESTAMP', arguments=[])
 
     @staticmethod
     def timestamp_func(expr: Expression, timezone: Optional[Expression] = None) -> FunctionCall:
@@ -603,7 +302,7 @@
         args = [expr]
         if timezone:
             args.append(timezone)
-        return FunctionCall('TIMESTAMP', args)
+        return FunctionCall(function_name='TIMESTAMP', arguments=args)
 
     # Casting
     @staticmethod
@@ -636,7 +335,7 @@
     @staticmethod
     def case(*when_clauses, else_: Optional[Expression] = None) -> Case:
         """CASE expression."""
-        return Case(list(when_clauses), else_)
+        return Case(whens=list(when_clauses), else_result=else_)
 
     @staticmethod
     def when(condition: Expression, result: Expression) -> WhenClause:
@@ -647,39 +346,41 @@
     @staticmethod
     def row_number() -> WindowFunction:
         """ROW_NUMBER window function."""
-        return WindowFunction('ROW_NUMBER', [])
+        return WindowFunction(function_name='ROW_NUMBER', arguments=[])
 
     @staticmethod
     def rank() -> WindowFunction:
         """RANK window function."""
-        return WindowFunction('RANK', [])
+        return WindowFunction(function_name='RANK', arguments=[])
 
     # Arrays and Structs
     @staticmethod
     def array(*elements: Expression) -> Array:
         """Array literal."""
-        return Array(list(elements))
+        return Array(elements=list(elements))
 
     @staticmethod
     def struct(**fields: Expression) -> Struct:
         """STRUCT literal."""
-        return Struct([(name, expr) for name, expr in fields.items()])
+        return Struct(fields=[(name, expr) for name, expr in fields.items()])
 
     # SELECT components
     @staticmethod
     def star(except_columns: Optional[List[str]] = None) -> Star:
         """SELECT * or * EXCEPT(...)."""
-        return Star(except_columns or [])
+        return Star(except_columns=except_columns or [])
 
     @staticmethod
     def select_col(expr: Expression, alias: Optional[str] = None) -> SelectColumn:
         """Column in SELECT clause."""
-        return SelectColumn(expr, alias)
+        return SelectColumn(expression=expr, alias=alias)
 
     @staticmethod
     def table(name: str, alias: Optional[str] = None) -> TableRef:
         """Table reference."""
-        return TableRef(name, alias)
+        from .types import TableName
+        table_node = TableName(table=name)
+        return TableRef(table=table_node, alias=alias)
 
     # Complex helpers
     @staticmethod
